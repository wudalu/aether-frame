# -*- coding: utf-8 -*-
"""ADK Domain Agent Implementation."""

import inspect
import logging
try:
    from contextlib import aclosing
except ImportError:  # Python <3.10 compatibility
    class _AsyncClosing:
        def __init__(self, resource):
            self._resource = resource

        async def __aenter__(self):
            return self._resource

        async def __aexit__(self, exc_type, exc, tb):
            aclose = getattr(self._resource, "aclose", None)
            if callable(aclose):
                await aclose()

    def aclosing(resource):
        return _AsyncClosing(resource)
from copy import deepcopy
from datetime import datetime
from typing import Any, Dict, List, Optional

from ...contracts import (
    AgentRequest,
    ErrorCode,
    ErrorCategory,
    FrameworkType,
    LiveExecutionResult,
    TaskResult,
    TaskStatus,
    UniversalMessage,
    build_error,
)
from ..base.domain_agent import DomainAgent
from .adk_agent_hooks import AdkAgentHooks
from .adk_event_converter import AdkEventConverter
from .tool_conversion import build_adk_agent, create_function_tools
from ...framework.adk.llm_callbacks import (
    build_identity_strip_callback,
    build_llm_capture_callbacks,
    chain_before_model_callbacks,
)


class AdkDomainAgent(DomainAgent):
    """
    ADK-specific domain agent implementation.

    Wraps ADK agent functionality and provides integration with ADK's
    native memory, observability, and tool execution capabilities.
    """

    def __init__(
        self,
        agent_id: str,
        config: Dict[str, Any],
        runtime_context: Dict[str, Any] = None,
    ):
        """Initialize ADK domain agent with optional runtime context."""
        super().__init__(agent_id, config, runtime_context)
        self.logger = logging.getLogger(__name__)
        self.adk_agent = None
        self.hooks = AdkAgentHooks(self)
        self.event_converter = AdkEventConverter()
        self._tools_initialized = False  # Track if tools have been initialized
        self._active_task_request = None  # Track current TaskRequest context
        self._tool_approval_policy: Dict[str, bool] = {}
        self._last_usage_metadata: Optional[Dict[str, Any]] = None
        self._last_input_snapshot: Optional[List[Dict[str, Any]]] = None

    # === Core Interface Methods ===

    async def initialize(self):
        """
        Initialize ADK domain agent.

        Creates the ADK agent instance needed for session context creation.
        """
        try:
            # Create ADK agent instance for session context
            await self._create_adk_agent()
            
            # Check if runtime context is available (post session context creation)
            runner = self.runtime_context.get("runner")
            session_service = self.runtime_context.get("session_service")

            if runner and session_service:
                # Runtime context available - agent is ready
                await self.hooks.on_agent_created()
                self._initialized = True
                return

            # If no runtime context yet, agent is still initialized 
            # (session context will be created by adapter)
            await self.hooks.on_agent_created()
            self._initialized = True

        except Exception as e:
            raise RuntimeError(f"Failed to initialize ADK agent: {str(e)}")
    
    async def _create_adk_agent(self, available_tools=None):
        """Create ADK agent instance for session execution within domain agent scope."""
        model_identifier = self._get_model_configuration()
        raw_model_config = self.config.get("model_config") if isinstance(self.config, dict) else None
        model_config = deepcopy(raw_model_config) if raw_model_config else {}
        raw_framework_config = (
            self.config.get("framework_config") if isinstance(self.config, dict) else None
        )
        framework_config = deepcopy(raw_framework_config) if raw_framework_config else {}

        if model_config:
            def _shorten_tool_names(payload):
                if isinstance(payload, dict):
                    return {
                        key: (_shorten_tool_names(value) if key != "name" else _shorten_name(value))
                        for key, value in payload.items()
                    }
                if isinstance(payload, list):
                    return [_shorten_tool_names(item) for item in payload]
                return payload

            def _shorten_name(value):
                if isinstance(value, str) and "." in value:
                    return value.split(".")[-1]
                return value

            tool_choice = model_config.get("tool_choice")
            if isinstance(tool_choice, dict):
                model_config["tool_choice"] = _shorten_tool_names(tool_choice)
            elif isinstance(tool_choice, str):
                model_config["tool_choice"] = _shorten_name(tool_choice)

        tool_service = self.runtime_context.get("tool_service")
        settings = self._get_settings()

        before_agent_cb = None
        before_model_cb = None
        after_model_cb = None

        capture_llm_payloads = bool(
            getattr(settings, "capture_adk_llm_payloads", False) if settings else False
        )
        if capture_llm_payloads:
            try:
<<<<<<< HEAD
                from ...framework.adk.llm_callbacks import build_llm_capture_callbacks

=======
>>>>>>> 2509710d
                before_agent_cb, before_model_cb, after_model_cb = build_llm_capture_callbacks(self)
            except Exception:  # pragma: no cover - defensive in case ADK missing
                self.logger.debug("Failed to build ADK LLM capture callbacks.", exc_info=True)

        identity_strip_cb = build_identity_strip_callback(self)
        before_model_cb = chain_before_model_callbacks(before_model_cb, identity_strip_cb)

        self.adk_agent = build_adk_agent(
            name=self.config.get("name", self.agent_id),
            description=self.config.get("description", "ADK Domain Agent"),
            instruction=self.config.get("system_prompt", "You are a helpful AI assistant."),
            model_identifier=model_identifier,
            tool_service=tool_service,
            universal_tools=available_tools,
            request_factory=self._prepare_tool_request,
            settings=settings,
            enable_streaming=True,
            model_config=model_config,
            framework_config=framework_config,
            before_agent_callback=before_agent_cb,
            before_model_callback=before_model_cb,
            after_model_callback=after_model_cb,
        )

        if self.adk_agent:
            self.logger.info(f"Created ADK agent: {self.adk_agent.name}")
        else:
            raise RuntimeError("Failed to create ADK agent - missing dependencies or configuration")

    def _get_model_configuration(self) -> str:
        """Get model configuration from user config or environment defaults."""
        # Priority: 1. User config, 2. Environment default model, 3. ADK default
        
        # Check if user specified a model in config
        if "model" in self.config and self.config["model"]:
            return self.config["model"]
        
        # Check if user specified model in model_config
        if "model_config" in self.config and isinstance(self.config["model_config"], dict):
            model_config = self.config["model_config"]
            if "model" in model_config and model_config["model"]:
                return model_config["model"]
        
        # Fall back to environment default model (LLM-agnostic)
        try:
            from ...config.settings import Settings
            settings = Settings()
            return settings.default_model
        except Exception:
            # ADK default - let ADK handle model selection
            return "gemini-1.5-flash"

    def _get_settings(self):
        """Get application settings for model factory."""
        try:
            from ...config.settings import Settings
            return Settings()
        except Exception:
            return None

    def _get_adk_tools(self, agent_request=None):
        """Get tools for ADK agent - focused on MCP tools from TaskRequest.
        
        Args:
            agent_request: Optional AgentRequest containing TaskRequest with available_tools
        """
        try:
            # Priority: Use MCP tools from TaskRequest.available_tools
            if agent_request and agent_request.task_request and agent_request.task_request.available_tools:
                self.logger.info(f"Using {len(agent_request.task_request.available_tools)} MCP tools from TaskRequest")
                return self._convert_universal_tools_to_adk(agent_request.task_request.available_tools)
            
            # Fallback: Return empty list - no legacy builtin tools needed
            self.logger.info("No MCP tools available from TaskRequest, using empty tool list")
            return []
            
        except Exception as e:
            # Simple error handling - return empty tools on failure
            self.logger.warning(f"Failed to configure ADK tools: {str(e)}")
            return []

    def _convert_universal_tools_to_adk(self, universal_tools):
        """Convert UniversalTool objects to ADK-compatible async functions.

        Args:
            universal_tools: List of UniversalTool objects from TaskRequest

        Returns:
            List of ADK-compatible async function objects
        """
        tool_service = self._lookup_runtime_value("tool_service")
        tool_list = list(universal_tools)
        self._tool_approval_policy = {}
        for tool in tool_list:
            metadata = getattr(tool, "metadata", {}) or {}
            requires = metadata.get("requires_approval")
            self._tool_approval_policy[tool.name] = bool(requires) if requires is not None else True
            if "." in tool.name:
                short_name = tool.name.split(".")[-1]
                self._tool_approval_policy.setdefault(short_name, self._tool_approval_policy[tool.name])

        self._store_runtime_value("tool_approval_policy", dict(self._tool_approval_policy))

        tools = create_function_tools(
            tool_service,
            tool_list,
            request_factory=self._prepare_tool_request,
            approval_callback=self._await_tool_approval,
        )
        self.logger.info(
            "Successfully converted %d UniversalTools to async ADK functions",
            len(tools),
        )
        return tools

    async def _await_tool_approval(self, tool, parameters: Dict[str, Any]):
        broker = self._lookup_runtime_value("approval_broker")
        requires = self._tool_approval_policy.get(tool.name, True)
        if requires is None and "." in tool.name:
            requires = self._tool_approval_policy.get(tool.name.split(".")[-1], True)
        if not requires:
            return {"approved": True, "requires_approval": False}
        if not broker:
            return {"approved": True}
        try:
            return await broker.wait_for_tool_approval(tool.name, parameters)
        except Exception as exc:  # noqa: BLE001
            self.logger.warning("Tool approval check failed for %s: %s", tool.name, exc)
            return {"approved": False, "error": str(exc)}

    def _lookup_runtime_value(self, key: str):
        context = self.runtime_context
        if isinstance(context, dict):
            return context.get(key) or context.get("metadata", {}).get(key)
        metadata = getattr(context, "metadata", {})
        if key in metadata:
            return metadata[key]
        return getattr(context, key, None)

    def _store_runtime_value(self, key: str, value) -> None:
        context = self.runtime_context
        if isinstance(context, dict):
            context.setdefault("metadata", {})[key] = value
        else:
            metadata = getattr(context, "metadata", None)
            if metadata is not None:
                metadata[key] = value
            else:
                setattr(context, key, value)

    def _prepare_tool_request(self, tool, parameters: Dict[str, Any]):
        """Build ToolRequest populated with contextual metadata for MCP tooling."""
        from ...contracts import ToolRequest

        task_request = self._active_task_request

        user_context = getattr(task_request, "user_context", None) if task_request else None
        session_context = getattr(task_request, "session_context", None) if task_request else None
        execution_context = getattr(task_request, "execution_context", None) if task_request else None

        metadata: Dict[str, Any] = {}
        if task_request and getattr(task_request, "metadata", None):
            metadata.update(deepcopy(task_request.metadata))

        tool_metadata = getattr(tool, "metadata", None)
        if tool_metadata:
            metadata.setdefault("tool_metadata", deepcopy(tool_metadata))
            if isinstance(tool_metadata, dict) and "mcp_headers" in tool_metadata:
                base_headers = metadata.get("mcp_headers", {}).copy()
                tool_headers = deepcopy(tool_metadata["mcp_headers"])
                base_headers.update(tool_headers)
                metadata["mcp_headers"] = base_headers

        session_id = None
        if isinstance(self.runtime_context, dict):
            session_id = self.runtime_context.get("session_id")
        if not session_id and session_context:
            session_id = session_context.session_id
        if not session_id and task_request:
            session_id = task_request.session_id

        return ToolRequest(
            tool_name=(
                tool.name.split('.')[-1]
                if '.' in tool.name else tool.name
            ),
            tool_namespace=tool.namespace,
            parameters=parameters,
            session_id=session_id,
            user_context=user_context,
            session_context=session_context,
            execution_context=execution_context,
            metadata=metadata,
        )
    
    async def update_tools(self, available_tools):
        """
        Update agent tools dynamically.
        
        Args:
            available_tools: List of UniversalTool objects
        """
        if self.adk_agent and available_tools:
            tools = self._convert_universal_tools_to_adk(available_tools)
            self.adk_agent.tools = tools
            self._tools_initialized = True
            self.logger.info(f"Updated ADK agent with {len(tools)} tools")
        elif available_tools:
            # If agent doesn't exist, create it with tools
            await self._create_adk_agent(available_tools)
            self._tools_initialized = True
            self.logger.info(f"Created ADK agent with {len(available_tools)} tools")

    async def execute(self, agent_request: AgentRequest) -> TaskResult:
        """
        Execute task through ADK agent using runtime context.

        Args:
            agent_request: The agent request containing task details

        Returns:
            TaskResult: The result of task execution
        """
        previous_task_request = self._active_task_request
        self._active_task_request = agent_request.task_request

        try:
            start_time = datetime.now()
            self._last_usage_metadata = None
            self._last_input_snapshot = None

            # Pre-execution hooks
            await self.hooks.before_execution(agent_request)

            # Initialize tools only once or when tools change
            if not self._tools_initialized:
                if (agent_request.task_request and 
                    agent_request.task_request.available_tools):
                    
                    self.logger.info(f"Initializing ADK agent with {len(agent_request.task_request.available_tools)} tools")
                    await self._create_adk_agent(agent_request.task_request.available_tools)
                else:
                    # Mark as initialized even without tools - agent already exists from initialize()
                    self.logger.info("Marking tools as initialized (no tools specified)")
                
                self._tools_initialized = True

            # Execute through ADK using runtime context
            result = await self._execute_with_adk_runner(agent_request)

            # Calculate execution time
            execution_time = (datetime.now() - start_time).total_seconds()
            result.execution_time = execution_time
            result.created_at = datetime.now()

            session_id = (
                agent_request.session_id
                or (self.runtime_context or {}).get("session_id")
            )
            user_id = (self.runtime_context or {}).get("user_id")
            self._apply_common_success_metadata(
                result,
                session_id=session_id,
                user_id=user_id,
            )

            # Post-execution hooks
            await self.hooks.after_execution(agent_request, result)

            return result

        except Exception as e:
            error_type = type(e).__name__
            error_message = f"ADK domain agent execution failed ({error_type}): {str(e)}"
            self.logger.error(
                f"ADK domain agent execution failed - agent_id: {self.agent_id}, error: {error_message}"
            )
            error_payload = build_error(
                ErrorCode.FRAMEWORK_EXECUTION,
                error_message,
                source="adk_domain_agent.execute",
                details={"agent_id": self.agent_id, "error_type": error_type},
            )
            session_id = (
                agent_request.session_id
                or (self.runtime_context or {}).get("session_id")
            )
            metadata = self._build_error_metadata(
                stage="adk_domain_agent.execute",
                error_type=error_type,
                category=ErrorCategory.SYSTEM,
                failure_reason="domain_agent_execute_failed",
                session_id=session_id,
            )
            error_result = TaskResult(
                task_id=agent_request.task_request.task_id,
                status=TaskStatus.ERROR,
                error_message=error_message,
                error=error_payload,
                created_at=datetime.now(),
                session_id=session_id,
                agent_id=self.agent_id,
                metadata=metadata,
            )
            error_result.execution_time = (datetime.now() - start_time).total_seconds()

            # Error handling hooks
            await self.hooks.on_error(agent_request, e)

            return error_result
        finally:
            self._active_task_request = previous_task_request

    async def execute_live(self, task_request) -> LiveExecutionResult:
        """
        Execute task in live/interactive mode using runtime context.

        Args:
            task_request: The task request to execute

        Returns:
            LiveExecutionResult: Tuple of (event_stream, communicator)
        """
        previous_task_request = self._active_task_request
        self._active_task_request = task_request
        self._last_usage_metadata = None
        self._last_input_snapshot = self._summarize_input_messages(
            task_request.messages or []
        )
        start_time = datetime.now()

        try:
            # Get runtime components provided by adapter
            runner = self.runtime_context.get("runner")
            session_id = self.runtime_context.get("session_id")
            user_id = self.runtime_context.get("user_id", "anonymous")

            if not runner or not session_id:
                return self._create_error_live_result(
                    task_request.task_id, "ADK runtime context not available for live execution"
                )

            agent_request = AgentRequest(
                agent_type=self.config.get("agent_type", "general"),
                framework_type=FrameworkType.ADK,
                task_request=task_request,
                session_id=session_id,
                runtime_options=self.runtime_context,
                metadata=task_request.metadata or {},
            )

            await self.hooks.before_execution(agent_request)

            # Create LiveRequestQueue in agent layer (ADK best practice)
            try:
                from google.adk.runners import LiveRequestQueue
                live_request_queue = LiveRequestQueue()
            except ImportError:
                return self._create_error_live_result(
                    task_request.task_id, "ADK LiveRequestQueue not available"
                )

            # Create live execution stream using real ADK streaming
            async def adk_live_stream():
                from ...contracts import TaskChunkType, TaskStreamChunk

                execution_error: Optional[Exception] = None
                generator_exit_detected = False
                execution_identifier = self.runtime_context.get(
                    "execution_id",
                    task_request.task_id,
                )
                try:
                    # Convert messages to ADK format and send initial message
                    adk_content = self._convert_messages_to_adk_content(
                        task_request.messages
                    )
                    
                    # Send initial message to live request queue
                    await self._send_initial_message_to_live_queue(
                        live_request_queue, adk_content
                    )

                    # Stream real ADK live events
                    live_events = runner.run_live(
                        user_id=user_id,
                        session_id=session_id,
                        live_request_queue=live_request_queue
                    )

                    sequence_id = 0
                    async with aclosing(live_events) as adk_events:
                        async for adk_event in adk_events:
                            if self._last_usage_metadata is None:
                                usage = getattr(adk_event, "usage_metadata", None)
                                normalized_usage = self._usage_to_dict(usage)
                                if normalized_usage:
                                    self._last_usage_metadata = normalized_usage

                            chunks = self.event_converter.convert_adk_event_to_chunk(
                                adk_event, task_request.task_id, sequence_id
                            )

                            if not chunks:
                                continue

                            for chunk in chunks:
                                chunk.sequence_id = sequence_id
                                yield chunk
                                sequence_id += 1

                except GeneratorExit:
                    # Consumer closed the stream; treat as successful completion
                    generator_exit_detected = True
                    self.logger.info(
                        "ADK live stream closed by consumer",
                        extra={
                            "execution_id": execution_identifier,
                            "flow_step": "ADK_LIVE_STREAM",
                            "component": "AdkDomainAgent",
                            "key_data": {
                                "task_id": task_request.task_id,
                                "agent_id": self.agent_id,
                                "chat_session_id": task_request.session_id,
                                "adk_session_id": session_id,
                                "failure_reason": "generator_exit",
                                "status": "stream_interrupted",
                            },
                        },
                    )
                except Exception as e:
                    execution_error = e
                    try:
                        await self.hooks.on_error(agent_request, e)
                    finally:
                        yield TaskStreamChunk(
                            task_id=task_request.task_id,
                            chunk_type=TaskChunkType.ERROR,
                            sequence_id=0,
                            content=f"ADK live execution failed: {str(e)}",
                            is_final=True,
                            metadata={"error_type": "execution_error", "framework": "adk"},
                        )
                finally:
                    live_request_queue.close()
                    summary_payload = {
                        "task_id": task_request.task_id,
                        "agent_id": self.agent_id,
                        "chat_session_id": task_request.session_id,
                        "adk_session_id": session_id,
                        "generator_exit": generator_exit_detected,
                        "has_error": execution_error is not None,
                    }
                    if execution_error:
                        summary_payload.update(
                            {
                                "failure_reason": type(execution_error).__name__,
                                "error_message": str(execution_error),
                                "status": "failure",
                            }
                        )
                        self.logger.warning(
                            "ADK live stream finished with error",
                            extra={
                                "execution_id": execution_identifier,
                                "flow_step": "ADK_LIVE_STREAM",
                                "component": "AdkDomainAgent",
                                "key_data": summary_payload,
                            },
                        )
                    elif generator_exit_detected:
                        summary_payload.update(
                            {
                                "failure_reason": "generator_exit",
                                "status": "stream_interrupted",
                            }
                        )
                        self.logger.info(
                            "ADK live stream interrupted by consumer",
                            extra={
                                "execution_id": execution_identifier,
                                "flow_step": "ADK_LIVE_STREAM",
                                "component": "AdkDomainAgent",
                                "key_data": summary_payload,
                            },
                        )
                    else:
                        summary_payload["status"] = "completed"
                        self.logger.info(
                            "ADK live stream completed",
                            extra={
                                "execution_id": execution_identifier,
                                "flow_step": "ADK_LIVE_STREAM",
                                "component": "AdkDomainAgent",
                                "key_data": summary_payload,
                            },
                        )

                if execution_error is None:
                    result_metadata = {
                        "framework": "adk",
                        "agent_id": self.agent_id,
                        "chat_session_id": task_request.session_id,
                        "adk_session_id": session_id,
                    }
                    if self._last_input_snapshot:
                        result_metadata["input_preview"] = self._last_input_snapshot
                    if self._last_usage_metadata:
                        result_metadata["token_usage"] = self._last_usage_metadata
                    if generator_exit_detected:
                        result_metadata["stream_closed_by_consumer"] = True

                    result = TaskResult(
                        task_id=task_request.task_id,
                        status=TaskStatus.SUCCESS,
                        metadata=result_metadata,
                        agent_id=self.agent_id,
                        session_id=session_id,
                        result_data={
                            "framework": "adk",
                            "agent_id": self.agent_id,
                            "token_usage": self._last_usage_metadata,
                        }
                        if self._last_usage_metadata
                        else {"framework": "adk", "agent_id": self.agent_id},
                    )
                    result.execution_time = (
                        datetime.now() - start_time
                    ).total_seconds()
                    result.created_at = datetime.now()
                    self._apply_common_success_metadata(
                        result,
                        session_id=session_id,
                        user_id=user_id,
                    )

                    try:
                        await self.hooks.after_execution(agent_request, result)
                    except Exception:
                        self.logger.debug(
                            "Failed to finalize ADK live execution cleanly.",
                            exc_info=True,
                        )

            # Use framework-level communicator with agent-created queue
            from ...framework.adk.live_communicator import AdkLiveCommunicator
            communicator = AdkLiveCommunicator(live_request_queue)
            
            return (adk_live_stream(), communicator)

        except Exception as e:
            return self._create_error_live_result(
                task_request.task_id, f"ADK live execution setup failed: {str(e)}"
            )
        finally:
            self._active_task_request = previous_task_request

    async def get_state(self) -> Dict[str, Any]:
        """Get current agent state."""
        return {
            "agent_id": self.agent_id,
            "status": "ready" if self._initialized else "not_initialized",
            "config": self.config,
            "runtime_available": bool(self.runtime_context.get("runner")),
            "session_id": self.runtime_context.get("session_id"),
            "memory": {},  # TODO: Get from ADK context.state if needed
            "metrics": {},  # TODO: Get from ADK metrics if needed
        }

    async def cleanup(self):
        """Cleanup ADK agent resources."""
        try:
            # Runtime resources are managed by adapter
            # Agent just needs to cleanup its own state
            await self.hooks.on_agent_destroyed()
            self._initialized = False

        except Exception:
            # Log error but don't raise to avoid blocking cleanup
            pass

    # === ADK Execution Methods ===

    async def _send_initial_message_to_live_queue(
        self, live_request_queue, adk_content
    ):
        """Send initial message to ADK LiveRequestQueue."""
        try:
            # Import ADK types for content creation
            from google.genai import types

            # Handle different content types
            if isinstance(adk_content, str):
                # Text-only content
                content = types.Content(role="user", parts=[types.Part(text=adk_content)])
            elif hasattr(adk_content, 'role') and hasattr(adk_content, 'parts'):
                # Already ADK Content object
                content = adk_content
            else:
                # Fallback to string conversion
                content = types.Content(role="user", parts=[types.Part(text=str(adk_content))])

            # Send initial message to start conversation
            live_request_queue.send_content(content=content)

        except ImportError:
            # ADK not available - this is expected in some environments
            pass
        except Exception as e:
            raise RuntimeError(f"Failed to send initial message: {str(e)}")

    async def _execute_with_adk_runner(self, agent_request: AgentRequest) -> TaskResult:
        """
        Execute task using ADK Runner from runtime context with proper ADK agent creation.
        
        This method creates and manages ADK agent instances within the domain agent scope,
        ensuring proper hook integration and lifecycle management.

        Args:
            agent_request: The agent request containing task details

        Returns:
            TaskResult: The result of task execution
        """
        task_request = agent_request.task_request

        # Get runtime components provided by adapter
        runner = self.runtime_context.get("runner")
        user_id = self.runtime_context.get("user_id", "anonymous")
        
        # Use session_id from AgentRequest if available, fallback to runtime context
        session_id = agent_request.session_id or self.runtime_context.get("session_id")

        if not runner or not session_id:
            missing_parts = []
            if not runner:
                missing_parts.append("runner")
            if not session_id:
                missing_parts.append("session_id")
            detail = ", ".join(missing_parts) if missing_parts else "runtime context"
            error_message = f"ADK runtime context not available ({detail} missing)"
            self.logger.error(
                f"ADK runtime context missing - agent_id: {self.agent_id}, missing: {missing_parts or ['unknown']}"
            )
            error_payload = build_error(
                ErrorCode.FRAMEWORK_EXECUTION,
                error_message,
                source="adk_domain_agent.runtime_context",
                details={"agent_id": self.agent_id, "missing_components": missing_parts},
            )
            metadata = self._build_error_metadata(
                stage="adk_domain_agent.runtime_context",
                error_type="RuntimeContextMissing",
                category=ErrorCategory.RUNTIME_CONTEXT,
                failure_reason="missing_runtime_components",
                session_id=session_id,
                retriable=False,
                extra={"missing_components": missing_parts},
            )
            return TaskResult(
                task_id=task_request.task_id,
                status=TaskStatus.ERROR,
                error_message=error_message,
                error=error_payload,
                session_id=session_id,
                agent_id=self.agent_id,
                metadata=metadata,
            )

        try:
            messages_for_execution = list(task_request.messages or [])
            latest_query = self._extract_user_query(task_request.messages)
            memory_snippets = await self._retrieve_memory_snippets(
                latest_query, session_id=session_id
            )
            if memory_snippets:
                knowledge_message = "\n\n".join(memory_snippets)
                messages_for_execution.append(
                    UniversalMessage(
                        role="user",
                        content=f"[Retrieved Knowledge]\n{knowledge_message}",
                        metadata={
                            "source": "memory_service",
                            "snippet_count": len(memory_snippets),
                        },
                    )
                )
                self.logger.debug(
                    "Appended %d memory snippets to conversation for session %s",
                    len(memory_snippets),
                    session_id,
                )

            self._last_input_snapshot = self._summarize_input_messages(
                messages_for_execution
            )

            # Convert our message format to ADK format
            adk_content = self._convert_messages_to_adk_content(messages_for_execution)

            # Execute using ADK Runner with proper ADK agent creation
            adk_response = await self._run_adk_with_runner_and_agent(
                runner, user_id, session_id, adk_content
            )

            # Convert ADK response back to our format
            task_result = self._convert_adk_response_to_task_result(
                adk_response, task_request.task_id
            )
            if task_result.messages:
                first_message = task_result.messages[0]
                if hasattr(first_message, "metadata") and first_message.metadata:
                    usage = first_message.metadata.get("usage")
                    if usage:
                        self._last_usage_metadata = usage

            self._apply_common_success_metadata(
                task_result,
                session_id=session_id,
                user_id=user_id,
            )
            return task_result

        except Exception as e:
            error_type = type(e).__name__
            error_message = f"ADK runner execution failed ({error_type}): {str(e)}"
            self.logger.error(
                f"ADK runner execution failed - agent_id: {self.agent_id}, session_id: {session_id}, error: {error_message}"
            )
            error_payload = build_error(
                ErrorCode.FRAMEWORK_EXECUTION,
                error_message,
                source="adk_domain_agent.runner_execution",
                details={"agent_id": self.agent_id, "session_id": session_id, "error_type": error_type},
            )
            metadata = self._build_error_metadata(
                stage="adk_domain_agent.runner_execution",
                error_type=error_type,
                category=ErrorCategory.MODEL_INVOCATION,
                failure_reason="runner_execution_failed",
                session_id=session_id,
            )
            return TaskResult(
                task_id=task_request.task_id,
                status=TaskStatus.ERROR,
                error_message=error_message,
                error=error_payload,
                session_id=session_id,
                agent_id=self.agent_id,
                metadata=metadata,
            )

    async def _run_adk_with_runner_and_agent(
        self, runner, user_id: str, session_id: str, adk_content
    ):
        """
        Execute task through ADK Runner with proper ADK agent creation within domain scope.
        
        This method ensures that ADK agent creation happens within the domain agent,
        enabling proper hook integration and lifecycle management.
        """
        try:
            # Import ADK types for content creation
            from google.genai import types

            # Handle different content types for ADK
            if isinstance(adk_content, str):
                # Text-only content
                content = types.Content(role="user", parts=[types.Part(text=adk_content)])
            elif hasattr(adk_content, 'role') and hasattr(adk_content, 'parts'):
                # Already ADK Content object
                content = adk_content
            else:
                # Fallback to string conversion
                content = types.Content(role="user", parts=[types.Part(text=str(adk_content))])
            self.logger.debug(f"About to call runner.run_async with user_id: {user_id}, session_id: {session_id}")

            # Get the actual ADK session from runtime context
            adk_session = self.runtime_context.get("adk_session")
            if adk_session:
                # Use the actual ADK session ID if available
                actual_adk_session_id = getattr(adk_session, 'id', session_id)
            else:
                actual_adk_session_id = session_id

            # Check if we have an ADK agent created, if not create one
            if not self.adk_agent:
                self.logger.warning("No ADK agent found, creating one within domain scope")
                await self._create_adk_agent()
            
            # Execute through ADK Runner using the created agent context
            events = runner.run_async(
                user_id=user_id, 
                session_id=actual_adk_session_id, 
                new_message=content
            )

            # Process events to get final response with enhanced selection logic
            all_responses = []
            token_usage: Optional[Dict[str, Any]] = None
            
            async for event in events:
                event_usage = getattr(event, "usage_metadata", None) or getattr(event, "usage", None)
                if event_usage and not token_usage:
                    token_usage = self._usage_to_dict(event_usage)
                if not token_usage:
                    event_metadata = getattr(event, "metadata", None) or getattr(event, "custom_metadata", None)
                    if isinstance(event_metadata, dict):
                        meta_usage = event_metadata.get("usage") or event_metadata.get("usage_metadata")
                        if meta_usage:
                            token_usage = self._usage_to_dict(meta_usage)

                # Process all events with content
                if event.content:
                    # Extract text from parts
                    if hasattr(event.content, 'parts') and event.content.parts:
                        for part in event.content.parts:
                            if hasattr(part, 'text') and part.text:
                                text = part.text.strip()
                                if text and len(text) > 10:  # Minimum content threshold
                                    all_responses.append({
                                        'text': text,
                                        'is_final': event.is_final_response(),
                                        'length': len(text)
                                    })
                    
                    # Extract text directly from content
                    if hasattr(event.content, 'text') and event.content.text:
                        text = event.content.text.strip()
                        if text and len(text) > 10:
                            all_responses.append({
                                'text': text,
                                'is_final': event.is_final_response(),
                                'length': len(text)
                            })
            
            # Select best response using general quality heuristics
            if all_responses:
                def score_response(resp):
                    text = resp['text']
                    score = 0
                    
                    # Length score - longer responses often more comprehensive
                    score += len(text) / 100
                    
                    # Content quality indicators
                    quality_indicators = [
                        '.',  # Proper sentences
                        '\n',  # Multi-line structure
                        ':',  # Explanatory content
                        '-',  # Lists or bullet points
                    ]
                    quality_score = sum(5 for indicator in quality_indicators 
                                      if text.count(indicator) > 0)
                    score += quality_score
                    
                    # Avoid obviously incomplete responses
                    incomplete_patterns = ['...', 'please wait', 'loading', 'error occurred']
                    incomplete_penalty = sum(20 for pattern in incomplete_patterns 
                                           if pattern.lower() in text.lower())
                    score -= incomplete_penalty
                    
                    # Prefer final responses slightly
                    if resp['is_final']:
                        score += 5
                    
                    return score
                
                best_response = max(all_responses, key=score_response)
                self._last_usage_metadata = token_usage
                return best_response['text']
            else:
                self._last_usage_metadata = token_usage
                return "No valid response received from ADK"

        except ImportError:
            # ADK not available, return mock response
            self._last_usage_metadata = None
            return f"Mock ADK processed: {adk_content}"
        except Exception as e:
            self._last_usage_metadata = None
            raise RuntimeError(f"ADK Runner execution failed: {str(e)}")

    def _extract_user_query(
        self, messages: Optional[List[UniversalMessage]]
    ) -> Optional[str]:
        """Get the latest user-authored text content to use as a memory query."""
        if not messages:
            return None

        for message in reversed(messages):
            if isinstance(message, UniversalMessage) and message.role == "user":
                if isinstance(message.content, str):
                    return message.content
            elif isinstance(message, dict) and message.get("role") == "user":
                content = message.get("content")
                if isinstance(content, str):
                    return content
        return None

    async def _retrieve_memory_snippets(
        self, query: Optional[str], session_id: str
    ) -> List[str]:
        """Retrieve knowledge snippets from the runner memory service."""
        if not query:
            return []

        runner_context = self.runtime_context.get("runner_context") or {}
        memory_service = runner_context.get("memory_service")
        if not memory_service:
            return []

        app_name = runner_context.get("app_name") or self.runtime_context.get("app_name") or "aether-frame"
        user_id = (
            runner_context.get("session_user_ids", {}).get(session_id)
            or self.runtime_context.get("user_id")
            or "anonymous"
        )

        try:
            try:
                search_call = memory_service.search_memory(  # type: ignore[attr-defined]
                    app_name=app_name,
                    user_id=user_id,
                    query=query,
                )
            except TypeError:
                search_call = memory_service.search_memory(app_name, user_id, query)

            search_results = await search_call if inspect.isawaitable(search_call) else search_call
        except Exception as exc:
            self.logger.debug(
                "Memory search failed for session %s: %s", session_id, exc
            )
            return []

        entries = getattr(search_results, "results", None) or getattr(search_results, "entries", None)
        if not entries:
            return []

        snippets: List[str] = []
        for entry in entries:
            text = getattr(entry, "text", None) or getattr(entry, "content", None)
            if not text:
                continue
            text_value = str(text).strip()
            if text_value:
                snippets.append(text_value)
            if len(snippets) >= 3:
                break

        return snippets

    # === Format Conversion Methods ===

    def _convert_messages_to_adk_content(self, messages: list):
        """
        Convert messages to ADK content format, supporting both text and multimodal content.
        
        Returns:
            For text-only: str content
            For multimodal: ADK Content object with parts
        """
        if not messages:
            return "Hello"

        # Check if any message contains multimodal content
        has_multimodal = False
        user_messages = []
        
        for msg in messages:
            if isinstance(msg, UniversalMessage):
                if msg.role == "user":
                    user_messages.append(msg)
                    # Check if this message has multimodal content
                    if isinstance(msg.content, list):
                        has_multimodal = True
            elif isinstance(msg, dict):
                if msg.get("role") == "user":
                    # Convert dict to UniversalMessage for consistency
                    universal_msg = UniversalMessage(
                        role=msg.get("role", "user"),
                        content=msg.get("content", "")
                    )
                    user_messages.append(universal_msg)

        if not user_messages:
            return "Hello"
        
        # If no multimodal content, return simple text format for backward compatibility
        if not has_multimodal:
            text_contents = []
            for msg in user_messages:
                if isinstance(msg.content, str):
                    text_contents.append(msg.content)
            return " ".join(text_contents) if text_contents else "Hello"
        
        # Handle multimodal content - return ADK Content object
        try:
            from google.genai import types
            
            # Convert all user messages to ADK parts format
            all_parts = []
            
            for msg in user_messages:
                adk_message = self.event_converter.convert_universal_message_to_adk(msg)
                if adk_message and "parts" in adk_message:
                    for part_dict in adk_message["parts"]:
                        if "text" in part_dict:
                            all_parts.append(types.Part(text=part_dict["text"]))
                        elif "inline_data" in part_dict:
                            # Create ADK Blob for image data
                            blob = types.Blob(
                                mime_type=part_dict["inline_data"]["mime_type"],
                                data=part_dict["inline_data"]["data"]
                            )
                            all_parts.append(types.Part(inline_data=blob))
            
            if all_parts:
                return types.Content(role="user", parts=all_parts)
            else:
                return "Hello"
                
        except ImportError as e:
            self.logger.warning(f"ADK types not available for multimodal content: {e}")
            # Fallback to text-only
            text_contents = []
            for msg in user_messages:
                if isinstance(msg.content, str):
                    text_contents.append(msg.content)
                elif isinstance(msg.content, list):
                    # Extract text parts only as fallback
                    for part in msg.content:
                        if hasattr(part, 'text') and part.text:
                            text_contents.append(part.text)
            return " ".join(text_contents) if text_contents else "Hello"
        except Exception as e:
            self.logger.error(f"Failed to convert multimodal content: {e}")
            return "Hello"

    def _apply_common_success_metadata(
        self,
        result: TaskResult,
        *,
        session_id: Optional[str],
        user_id: Optional[str],
    ) -> None:
        """Attach consistent observability metadata to successful results."""
        metadata = result.metadata or {}
        metadata.setdefault("framework", "adk")
        metadata.setdefault("agent_id", self.agent_id)

        agent_context = self._build_agent_context(
            session_id=session_id,
            user_id=user_id,
        )
        if agent_context:
            existing_context = metadata.get("agent_context", {})
            metadata["agent_context"] = {**existing_context, **agent_context}

        if self._last_input_snapshot and "input_preview" not in metadata:
            metadata["input_preview"] = self._last_input_snapshot

        if self._last_usage_metadata and "token_usage" not in metadata:
            metadata["token_usage"] = self._last_usage_metadata
            result.result_data = result.result_data or {}
            result.result_data.setdefault("token_usage", self._last_usage_metadata)

        result.metadata = metadata
        if session_id and not result.session_id:
            result.session_id = session_id
        if not result.agent_id:
            result.agent_id = self.agent_id

    def _build_agent_context(
        self,
        *,
        session_id: Optional[str],
        user_id: Optional[str],
    ) -> Dict[str, Any]:
        """Collect agent-context fields for observability metadata."""
        context: Dict[str, Any] = {}
        runtime_ctx = self.runtime_context or {}

        if session_id:
            context["session_id"] = session_id
        if runtime_ctx.get("session_id"):
            context["adk_session_id"] = runtime_ctx.get("session_id")
        if user_id:
            context["user_id"] = user_id
        if runtime_ctx.get("runner_id"):
            context["runner_id"] = runtime_ctx.get("runner_id")
        if runtime_ctx.get("execution_id"):
            context["execution_id"] = runtime_ctx.get("execution_id")
        if runtime_ctx.get("request_mode"):
            context["request_mode"] = runtime_ctx.get("request_mode")
        if runtime_ctx.get("phase"):
            context["phase"] = runtime_ctx.get("phase")

        return context

    def _build_error_metadata(
        self,
        *,
        stage: str,
        error_type: str,
        category: ErrorCategory,
        failure_reason: Optional[str],
        session_id: Optional[str],
        retriable: Optional[bool] = None,
        extra: Optional[Dict[str, Any]] = None,
    ) -> Dict[str, Any]:
        """Create structured metadata for failure scenarios."""
        metadata: Dict[str, Any] = {
            "framework": "adk",
            "agent_id": self.agent_id,
            "error_stage": stage,
            "error_type": error_type,
            "error_category": category.value,
        }
        if failure_reason:
            metadata["failure_reason"] = failure_reason
        if retriable is not None:
            metadata["is_retriable"] = retriable

        if self._last_input_snapshot and "input_preview" not in metadata:
            metadata["input_preview"] = self._last_input_snapshot
        if self._last_usage_metadata and "token_usage" not in metadata:
            metadata["token_usage"] = self._last_usage_metadata

        agent_context = self._build_agent_context(
            session_id=session_id,
            user_id=(self.runtime_context or {}).get("user_id"),
        )
        if agent_context:
            metadata["agent_context"] = agent_context

        if extra:
            metadata.update(extra)

        return metadata

    def _summarize_input_messages(
        self, messages_for_execution: List[UniversalMessage]
    ) -> List[Dict[str, Any]]:
        """Return a compact summary of the input messages for observability."""
        summaries: List[Dict[str, Any]] = []

        if not messages_for_execution:
            return summaries

        for msg in messages_for_execution:
            role = getattr(msg, "role", None) or (
                msg.get("role") if isinstance(msg, dict) else "unknown"
            )
            content = getattr(msg, "content", None) if not isinstance(msg, dict) else msg.get("content")

            preview = ""
            if isinstance(content, str):
                preview = content
            elif isinstance(content, list):
                preview_parts = []
                for part in content:
                    if hasattr(part, "text") and part.text:
                        preview_parts.append(part.text)
                preview = " ".join(preview_parts)
            else:
                preview = str(content) if content is not None else ""

            if preview:
                preview = preview[:200]

            summaries.append(
                {
                    "role": role,
                    "preview": preview,
                }
            )

        return summaries

    @staticmethod
    def _usage_to_dict(usage: Any) -> Optional[Dict[str, Any]]:
        """Normalize usage metadata into a serializable dictionary."""
        if not usage:
            return None

        if isinstance(usage, dict):
            prompt = usage.get("prompt_token_count") or usage.get("prompt_tokens")
            completion = usage.get("candidates_token_count") or usage.get("completion_tokens")
            total = usage.get("total_token_count") or usage.get("total_tokens")
        else:
            prompt = getattr(usage, "prompt_token_count", None) or getattr(usage, "prompt_tokens", None)
            completion = getattr(usage, "candidates_token_count", None) or getattr(usage, "completion_tokens", None)
            total = getattr(usage, "total_token_count", None) or getattr(usage, "total_tokens", None)

        result = {
            "prompt_tokens": prompt,
            "completion_tokens": completion,
            "total_tokens": total,
        }
        return {k: v for k, v in result.items() if v is not None}

    def _convert_adk_response_to_task_result(
        self, adk_response, task_id: str
    ) -> TaskResult:
        """Convert ADK response to our TaskResult format."""
        try:
            # Create response message
            response_message = UniversalMessage(
                role="assistant",
                content=str(adk_response),
                metadata={"framework": "adk", "agent_id": self.agent_id},
            )

            result = TaskResult(
                task_id=task_id,
                status=TaskStatus.SUCCESS,
                result_data={
                    "framework": "adk",
                    "agent_id": self.agent_id,
                    "response_length": len(str(adk_response)),
                    "processing_completed": True,
                },
                messages=[response_message],
                metadata={"framework": "adk", "agent_id": self.agent_id},
            )

            if self._last_input_snapshot:
                result.metadata["input_preview"] = self._last_input_snapshot

            if self._last_usage_metadata:
                result.metadata["token_usage"] = self._last_usage_metadata
                result.result_data["token_usage"] = self._last_usage_metadata

            return result

        except Exception as e:
            error_message = f"Failed to convert ADK response: {str(e)}"
            error_payload = build_error(
                ErrorCode.FRAMEWORK_EXECUTION,
                error_message,
                source="adk_domain_agent.convert_response",
                details={"agent_id": self.agent_id},
            )
            metadata = self._build_error_metadata(
                stage="adk_domain_agent.convert_response",
                error_type=type(e).__name__,
                category=ErrorCategory.SYSTEM,
                failure_reason="convert_response_failed",
                session_id=(self.runtime_context or {}).get("session_id"),
            )
            return TaskResult(
                task_id=task_id,
                status=TaskStatus.ERROR,
                error_message=error_message,
                error=error_payload,
                agent_id=self.agent_id,
                metadata=metadata,
            )

    # === Live Execution Helpers ===

    def _create_error_live_result(self, task_id: str, error_message: str):
        """Create error live execution result."""

        error_payload = build_error(
            ErrorCode.FRAMEWORK_EXECUTION,
            error_message,
            source="adk_domain_agent.live",
            details={"agent_id": self.agent_id},
        )
        payload_dict = error_payload.to_dict()

        async def error_stream():
            from ...contracts import TaskChunkType, TaskStreamChunk

            yield TaskStreamChunk(
                task_id=task_id,
                chunk_type=TaskChunkType.ERROR,
                sequence_id=0,
                content=error_payload.message,
                is_final=True,
                metadata={
                    "error_type": "runtime_error",
                    "framework": "adk",
                    "stage": "error",
                    "error_payload": payload_dict,
                },
                chunk_kind="error",
            )

        # Use framework-level error communicator
        class ErrorCommunicator:
            def send_user_response(self, response):
                """Null implementation."""
                pass

            def send_user_message(self, message: str):
                """Null implementation."""
                pass

            def send_cancellation(self, reason: str):
                """Null implementation."""
                pass

            def close(self):
                pass

        return (error_stream(), ErrorCommunicator())<|MERGE_RESOLUTION|>--- conflicted
+++ resolved
@@ -146,11 +146,6 @@
         )
         if capture_llm_payloads:
             try:
-<<<<<<< HEAD
-                from ...framework.adk.llm_callbacks import build_llm_capture_callbacks
-
-=======
->>>>>>> 2509710d
                 before_agent_cb, before_model_cb, after_model_cb = build_llm_capture_callbacks(self)
             except Exception:  # pragma: no cover - defensive in case ADK missing
                 self.logger.debug("Failed to build ADK LLM capture callbacks.", exc_info=True)
